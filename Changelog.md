## 0.9.2
<<<<<<< HEAD
### New Features
Added a toggle to enable cover measurement for templates. When enabled, hovering over a template will display cover for tokens. (Note that it currently does not test for whether the token is within the template area.) Closes #14.
When midi-qol module is active, a dropdown in the spell effects lets you apply cover to tokens from the template or from the caster when casting spells.

### Bug fixes
Remove specialized handling of DFred's cover effects. Instead, you can now drag DFred's effects to the Cover Book to create new cover effects. Closes #31, #30, #29.
Correct errors with provided macros when Walled Templates is active. Closes #27.
Added Russian translation. Thanks @VirusNik21! Closes #28.
Update libGeometry to v0.3.12.
=======
Fix git workflow to include the json folder in the module zip. Closes issue #26.
Make reference to "settings.js" lowercase. Closes issue #25.
>>>>>>> 226580e7

## 0.9.1

### New Features
Added a "Set Cover" region behavior. The GM can define a minimum cover that will be applied by that region. Defenders within that region gain at least that minimum cover (but may still gain greater cover due to walls, etc.) Options in Set Cover:
- Set a minimum distance, below which the minimum cover will not apply.
- Apply the cover to defenders outside the region if the attacker is within the region.
- Disable all other cover calculations within the region.

### Bug fixes / refactor
Substantial refactor of internal classes used to apply cover effects, borrowing from Terrain Mapper code.
Modified how default example covers are handled. For AE, default examples are stored in JSONs exported from cover objects. For item cover, like pf2e, still stored in compendium but simplified import.

## 0.9.0
Compatibility with FoundryVTT v12. Requires v12; use the v0.8 series if you are on v11.
Fixes application of cover items in pf2e. This fix may improve application of cover effects in dnd5e and other systems.

## 0.8.2
Remove call to `values().map` which does not work in some browsers.

## 0.8.1
Fix for cover not getting applied for tokens behind other tokens. Closes #24. In part to fix this, token cover settings moved to the cover rules for specific cover effects. So now a specific cover effect can be applied based on cover from live/dead/prone tokens.
Fix for new cover effect creation failing.
Fix for duplicate half cover effect appearing when DFred's CE is active.

## 0.8.0
Consolidated "Cover Type" and "Cover Effect" into simply "Cover Effect." A Cover Effect is an item or active effect that represents a type of cover. The rules previously in Cover Type are now flags on the Cover Effect. In some systems, the GM can edit these rules directly from the Active Effect config window. Otherwise, in the Cover Book, right-click on a Cover Effect and select "Edit Cover Rules." (Because I cannot override config templates for every system.)

All settings are now controlled by the GM.

Added a toggle to "Only Use Cover Icons." This will disable application of all cover effect items or active effects. Instead, flags are used to track cover on each token and only the token status icons are changed. This allows cover icons to work in systems (like PF2e) where application of items/active effects is unsupported.

When debugging cover with multiple view points, the debug should now display cover from the "best" point from point of view of the attacker. (Before, why the point was chosen was not easily discernable.)

## 0.7.5
Bug fixes. Avoid error if destroyed token does not have geometry data to destroy. Remove call to `_coverAlgorithmChanged`, which does not exist anymore. Remove statuses before applying cover effects to avoid duplication with the cover type icons. Fix module settings appearing in multiple tabs for the active effect config.

## 0.7.4
Bug fixes to attack workflow to address undefined method and handle updated cover types and effects application. Workflow now considers whether there were changes compared to the current cover types displayed on each target. Workflow now recognizes when GM has applied an override cover effect to a target.

Fix resetting to PF2e defaults in settings. Closes issue #19.

## 0.7.3
Improvements to speed by smarter caching to limit how often the cover calculation is updated and token cover icons/effects are applied during token movement. Enable settings cache for retrieving settings values.

When displaying cover during a token drag, use the snapped position of the token unless shift is held (or on gridless map). Thanks @aedif for the suggestion!

Dragging cover effects to a token will now be considered an override of the calculated cover. Thus, if the GM manually applies a cover effect (or DFred's cover) to a token, that token will continue to have that cover.

New settings: toggle display of cover book (closes issue #21) and toggle display of cover icons on secret tokens.

## 0.7.2
Bug fixes. Don't use map/filter/reduce with iterators b/c that is only supported with some browsers.

## 0.7.1
Bug fixes. Catch if module has not yet been initialized when the `TokenDocument.prototype._initialize` method is called. Ensure the desired CoverType class is initialized. Avoid error when map inadvertently modifies a Set.

## 0.7.0

Big refactor of how token cover is defined and applied.

CoverType and CoverEffect. CoverTypes are rules for applying cover, and control the icon that displays cover for a given token. CoverEffects are system-dependent active effects or items that are added to the token when the token has cover.

Local Application. Each user will see cover icons on tokens specific to the user, and cover effects are applied locally. This is dramatically faster, because there is no storage/retrieval from the document database. This also allows different users to see different things. For example, each user that selects a token might see the cover icons applied to all other enemy tokens within view—these icons are specific to each respective user's current token selection.

System compatibility. Items and Active Effects are both supported as cover effects. Thus, pf2e is now supported, and other systems should be easier to support.

DFred's Convenient Effects. If DFred's is active, the DFred's cover effects will be used.

Configurability. Cover types and cover effects can be added/deleted/modified by the GM. There is now a "Token Cover Book" in the token controls that can be used to change cover types and effects.

WARNING: While the underlying cover algorithms have not changed, this still represents a big update in terms of changes in settings and user-facing workflow. There will be bugs!

## 0.6.5

### New Feature

Add dropdown menu in token configuration to force the token to grant less than full cover. For example, ghosts might grant no cover; swarms may grant at most half cover. `tokencover.maximumCoverGrant` is the flag for this. Closes issue #12.

### Bug Fixes

Fix for token cover pop-up appearing even when set to only appear when the target cover differs from the current measured cover. Closes issue #16.
Fix for cover effect getting duplicated in `CONFIG.statusEffects` after low/medium/high cover gets configured in the settings.
Correct erroneous references to `tokenvisibility`.
Fix for token cover settings not being respected in some situations. Closes issue #11.
Pad potentially blocking token shapes by -2 pixels to avoid incorrectly labeling adjacent tokens as blocking. Closes issue #17.
Various fixes imported from ATV related to constrained token borders failing to be created properly.
Fix for Rideable module breaking cover measurements. Closes issue #18.
Only test for cover in dnd5e `rollAttack` workflow if the attack type is melee/ranged weapon or spell attack. Closes issue #15.
Don't treat tokens as blocking if they overlap the viewer or target.

Update lib geometry to v0.2.16.

## 0.6.4
Ignore riders and mounts if Rideable module is present for purposes of blocking vision.

## 0.6.3
Improve compatibility between Alternative Token Cover and Alternative Token Visibility. Closes issue #7.
Possible fix for issue #8 (`targetShapes.map` error).
Exclude the original token from the cover calculation of a dragged token. Closes issue #9.
Remove messages re "one viewablePoint." Closes issue #10.
Update the macro compendium.
Update lib geometry to v0.2.13.

## 0.6.2
Remove migration code, which has outlived its usefulness. Closes issue #6.
Catch if the algorithm setting is not defined or misdefined from an old version. Closes issue #5.
Fix documentation and reporting buttons appearing in multiple filters. Closes issue #2.
Fix error when updating a wall.

## 0.6.1
Update lib geometry to v0.2.12. Backend updates to settings and patch handling.

## 0.6.0
Split Alternative Token Visibility from Alternative Token Cover. This module handles token cover only. All vision-related features left in ATV.
- Refactor and reuse ATV code in ATC code.
- Use a submenu to organize and display most cover settings.
- Use the GM to monitor user targeting and update cover accordingly, instead of starting the update on the user side. This may help with latency issues when targeting in combat.
- Introduce new permutations of viewer/target cover testing that mirror ATV's approach.

Refactor the settings menu. Split viewer from target settings. Add two and three-point settings. Allow multiple viewer points to be used with Area2d and Area3d. Handle tile transparency with Area3d algorithm. A lot of backend work on patches and cover calculator.

## 0.5.8
- Correctly ignore tokens if the token cover settings do not consider tokens to be cover. Closes issue #58.

## 0.5.7
- Fix for midiqol workflow not triggering.
- Fix for some "id not found" errors when deleting active effects.

## 0.5.6
- Fix for Levels incompatibility error on startup. Closes issue #54.

## 0.5.5
- Slightly inset the token shape to avoid triggering cover when the cover line hits only the exact corner of a token square. Closes issue #49.
- Fix typo in `module.json` that prevented Starfinder cover items from loading. Closes issue #53.
- Add checks for when `actor.statuses` is undefined. Closes issue #52.
- Fix occasional error when tokens have limited angle vision. Closes issue #48.
- Update geometry lib to v0.2.9.

## 0.5.4
- Fixes to how cover status data id is handled. Switch from label to name to accommodate Foundry change. Migrate old cover status data objects.
- Better tests to prevent multiple cover statuses on a single token.
- Improve compatibility with DFred's Convenient Effects. Use DFred's total cover status.
- Added a CoverDialog class to handle various user dialogs.
- Change cover macros to only accept a single token from which to test cover, for simplicity.
- Add setting to use or ignore token for cover when token is prone. Closes issue #46.
- Add workflow option to notify user of cover calculations, and allow the user confirm/cancel only. Closes issue #45. Allow workflow to be used with dnd5e even without midiqol (workflow triggered on item attack roll).
- Add LOS option to use corners-->corners to measure token visibility. Closes issue #44.
- Added support for Starfinder RPG. Cover is added using items from the Compendium. Items with the flag `tokenvisibility.cover` are assumed to be cover, and the item folder for the system is checked before pulling from the compendium. Closes issue #43.
- Update geometry lib to v0.2.7.

### ### 0.5.3
Fix the possibly borked v0.5.1 and v0.5.2. (Amazing what a stray ";" can do!)

## 0.5.2
Update geometry lib to v0.2.2.

## 0.5.1
Update geometry lib to v0.2.1. Handle token prone and token height using geometry lib elevation getters.

## 0.5.0
Updated for Foundry v11. Update geometry lib to v0.2.0.

## 0.4.6
- Fix how token height was calculated in some situations.

## 0.4.5
- Fix for issue #40 (error with Area2d).
- Fix for issue #39 (failure to detect token cover using center to center in PF2e)

## 0.4.4
- Update to lib geometry v0.1.5.
- Possible fix for issue #33 (null error reading "length").
- Keep the high cover setting even when using DFred's (closes issue #31).
- Add setting for dnd5e 1/2 cover for tokens. Tokens in this setting will not contribute to cover, except that if tokens block they cause 1/2 cover at minimum. For area3d, token must block ≥ low cover area. Closes issue #30.
- Add setting to set token heights to half if the token is prone. Works for either live or dead tokens. The dead tokens are half-height setting is removed in favor of using prone status. This simplifies code dealing with half-height tokens.
- Fix for Area3d algorithm when testing a wall that does not reach the height of the token.
- Add changelog dialog on first load.

## 0.4.3
Update to lib geometry v0.1.4.

## 0.4.2
Update to lib geometry v0.1.3.

## 0.4.1
Area2d algorithm improvements:
- Fix area calculation when token shape is split in half by a wall
- Handle holes in the area calculation

Area3d algorithm improvements:
- Fix some errors in `constructFromWall` thrown when using Levels.
- Possible fix for issue #33 (getting length from null object in `Area3d.visionPolygon`).

## 0.4.0
Partial re-write of how the Area3d algorithm works, to better handle objects adjacent to the target. Might be a bit faster in some situations, as it devotes more effort to removing unneeded walls earlier.

Additional fixes for measuring cover using 2d area calculation when tokens block (#27).
Improvements to the 3d wall-intersection test (issues #24 and #25).
Better handling of terrain walls when they intersect a token shape for area3d.
Incorporate changes to improve Perfect Vision compatibility (thanks @dev7355608!) (issues #9, #17, #18).
Potential fix for `constrainedTokenBorder.toPolygon` error (issues #4 and #28).

## 0.3.8
Add token shapes to the 3d area calculation (issue #27)
Fixes for measuring cover using the 2d area calculation when tokens block.

## 0.3.7
Use a shared geometry submodule (issue #20).
Fix conflict with Force Client Settings (issue #23).
Fix for Dfred's cover getting applied repeatedly on the same token (issue #26).

## 0.3.6
Compatibility with DFred's Convenient Effects -- uses DFred 1/2 and 3/4 cover when that module is active. (Closes issue #12.)

## 0.3.5
Compatibility with Levels v3.5.7 (Fixes issues #19 and 13).
Light sources that grant visibility now respect the points algorithm setting for LOS. Fixes issue #16.
Catch when the range is less or equal to zero for testing visibility. Fixes issue #15 and aligns with [Foundry issue #8505](https://github.com/foundryvtt/foundryvtt/issues/8505).

## 0.3.4
Reset the settings cache when changing a setting value. Also fixes the welcome pop-up to avoid it repeating.

## 0.3.3
- Change name of property to token.ignoresCoverType to avoid naming conflict with Simbul's Cover Calculator. Fixes issue #11.
- Check if tests exist for testing range visibility. Possible fix to issue #10.
- Catch when spell sniper or sharpshooter flags don't exist, to avoid an error being thrown.

## 0.3.2
Use different technique to hide settings submenus when different algorithms are chosen, which should reduce weirdness in the settings menu.

Fix error when getting average token elevation.

Use an IgnoreCover class that can be different for different systems, and split ignoring cover into all, mwak, msak, rwak, and rsak. Allows for Spell Sniper and Sharpshooter designations using midi. Closes issue #8.

Add handling of limited angle vision for Area3d algorithm (closes issue #4).

## 0.3.1
Fix issue #7 (Welcome message).

## 0.3.0

*New Features*
- Use "move" wall restriction for cover, which more closely corresponds to typical physics for cover. Note that limited move walls (terrain walls) are possible, which would provide cover beyond the first wall.
- Consider tiles for visibility and cover if Levels module is active.
  - For Points or Area2d algorithms, transparent tile pixels are ignored.
  - For Area3d algorithm, drawings can be used to create holes in tiles. See Drawing config to set an ellipse, polygon, or rectangle as a hole.
- Add ability for tokens to ignore cover. (Closes issue #3.)
  - DND5e: Add an actor special feat menu to ignore certain levels of cover. This is the same as, and compatible with, Simbul's Cover Calculator. The flag `dnd5e.helpersIgnoreCover` stores this value.
  - Non-DND5e: Adds a flag, `tokenvisibility.ignoreCover`
  - Can set whether a token ignores cover using the `token.ignoresCover` property.
- Add "Cover Debug Tester" macro that turns on visualization of the cover algorithm.
- Add setting to count live tokens as cover
- Add setting to count dead tokens as cover or count half the height of dead tokens as cover. (Closes issue #2.)

*Bug Fixes*
- Fix for area algorithms where viewer and target tokens overlap.
- Improved handling of visibility and cover when Levels is active.
- Address issue #6 (warning message re los mapping)
- Possible fix for issue #5 (wall is over the tokens)
- Possible fix for issue #4 (tokens visible beyond LOS range)
- Improved handling of terrain walls for Area3d algorithm.

*Code improvements*
- Refactor the 3d points representation for Foundry tokens, tiles, drawings, walls.
- Add handling for terrain walls for Area3d algorithm.
- Add handling for tiles for Area3d algorithm.
- Add handling for tokens for Area3d algorithm.
- Add settings for using tokens (live or dead) for cover (all algorithms).
- Add tile handling for cover points algorithms. Transparent tile pixels do not provide cover, as expected for Levels holes.
- Improved handling of perspective transform for different Foundry objects.
- Cache the LOS value for a given point as is done in base Foundry.
- Cache settings

## 0.2.1
Fix for `_hasLOS` not initialized error, which occurs sometimes with Levels installed.

## 0.2.0
Revamp Range settings:
- Choice of single point, 5 points, or 9 points (Foundry default)
- Toggle to add additional "3d" points to measure token height and token elevation
- Toggle to perform 3d range distance measurements

Revamp Line-of-sight settings:
- Choice of points (same as number of range points), area2d, or area3d.
- For area2d and area3d, select percentage area that counts for visible
- New area3d measures based on the token ("viewer") perspective, looking directly at the target in 3d space

Add Cover calculations with settings:
- Customizable low, medium, high cover active effects and names.
- Status conditions for low, medium, high cover for those effects.
- Various options on calculating cover based on token or target corners or centers.
- Options to use the same area2d or area3d algorithms used by LOS.
- Toggle to display cover results to chat when targeting tokens for an attack.
- Options for handling cover check with midiqol.

Fixes to improve compatibility with Perfect Vision and Levels.

## 0.1.3
Fix issue #1 (Area vision failing when area === 0).

## 0.1.2
Updates for compatibility with Foundry v10.286.

## 0.1.1
Update name to better distinguish from core Foundry functionality.

## 0.1
Initial release.

Calculate token visibility using actual token boundaries.
Settings to test visibility by percent area and to adjust the boundary size used for visibility.

Add API methods to allow testing for cover and testing for visibility.

## 0.0.1-alpha1
Initial release for testing.<|MERGE_RESOLUTION|>--- conflicted
+++ resolved
@@ -1,5 +1,4 @@
 ## 0.9.2
-<<<<<<< HEAD
 ### New Features
 Added a toggle to enable cover measurement for templates. When enabled, hovering over a template will display cover for tokens. (Note that it currently does not test for whether the token is within the template area.) Closes #14.
 When midi-qol module is active, a dropdown in the spell effects lets you apply cover to tokens from the template or from the caster when casting spells.
@@ -9,10 +8,10 @@
 Correct errors with provided macros when Walled Templates is active. Closes #27.
 Added Russian translation. Thanks @VirusNik21! Closes #28.
 Update libGeometry to v0.3.12.
-=======
+
+## 0.9.2
 Fix git workflow to include the json folder in the module zip. Closes issue #26.
 Make reference to "settings.js" lowercase. Closes issue #25.
->>>>>>> 226580e7
 
 ## 0.9.1
 
